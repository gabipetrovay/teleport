/*
Copyright 2019 Gravitational, Inc.

Licensed under the Apache License, Version 2.0 (the "License");
you may not use this file except in compliance with the License.
You may obtain a copy of the License at

    http://www.apache.org/licenses/LICENSE-2.0

Unless required by applicable law or agreed to in writing, software
distributed under the License is distributed on an "AS IS" BASIS,
WITHOUT WARRANTIES OR CONDITIONS OF ANY KIND, either express or implied.
See the License for the specific language governing permissions and
limitations under the License.
*/

<<<<<<< HEAD
import Select, { SelectCreatable, SelectAsync } from './Select';
=======
import Select, { SelectAsync, StyledSelect } from './Select';
>>>>>>> 4c496b5d
import DarkStyledSelect from './DarkStyledSelect';

export * from './types';
export default Select;
<<<<<<< HEAD
export { SelectAsync, SelectCreatable, DarkStyledSelect };
=======
export { SelectAsync, DarkStyledSelect, StyledSelect };
>>>>>>> 4c496b5d
<|MERGE_RESOLUTION|>--- conflicted
+++ resolved
@@ -14,17 +14,9 @@
 limitations under the License.
 */
 
-<<<<<<< HEAD
-import Select, { SelectCreatable, SelectAsync } from './Select';
-=======
-import Select, { SelectAsync, StyledSelect } from './Select';
->>>>>>> 4c496b5d
+import Select, { SelectAsync, SelectCreatable, StyledSelect } from './Select';
 import DarkStyledSelect from './DarkStyledSelect';
 
 export * from './types';
 export default Select;
-<<<<<<< HEAD
-export { SelectAsync, SelectCreatable, DarkStyledSelect };
-=======
-export { SelectAsync, DarkStyledSelect, StyledSelect };
->>>>>>> 4c496b5d
+export { SelectAsync, SelectCreatable, DarkStyledSelect, StyledSelect };