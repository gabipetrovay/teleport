--- conflicted
+++ resolved
@@ -11,11 +11,7 @@
 #   Stable releases:   "1.0.0"
 #   Pre-releases:      "1.0.0-alpha.1", "1.0.0-beta.2", "1.0.0-rc.3"
 #   Master/dev branch: "1.0.0-dev"
-<<<<<<< HEAD
-VERSION=12.0.0-dev.avatus.2
-=======
 VERSION=12.0.0-dev
->>>>>>> acbf5752
 
 DOCKER_IMAGE_QUAY ?= quay.io/gravitational/teleport
 DOCKER_IMAGE_ECR ?= public.ecr.aws/gravitational/teleport
