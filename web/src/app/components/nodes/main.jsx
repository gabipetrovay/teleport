var React = require('react');
var reactor = require('app/reactor');
var userGetters = require('app/modules/user/getters');
<<<<<<< HEAD
var {Table, Column, Cell} = require('app/components/table.jsx');
var {createNewSession} = require('app/modules/activeTerminal/actions');

const TextCell = ({rowIndex, data, columnKey, ...props}) => (
  <Cell {...props}>
    {data[rowIndex][columnKey]}
  </Cell>
);

const TagCell = ({rowIndex, data, columnKey, ...props}) => (
  <Cell {...props}>
    { data[rowIndex].tags.map((item, index) =>
      (<span key={index} className="label label-default">
        {item.role} <li className="fa fa-long-arrow-right"></li>
        {item.value}
      </span>)
    ) }
  </Cell>
);

const LoginCell = ({user, onLoginClick, rowIndex, data, ...props}) => {
  if(!user || user.logins.length === 0){
    return <Cell {...props} />;
  }
  
  var $lis = [];

  function onClick(i){
    var login = user.logins[i];
    var serverId = data[rowIndex].id;
    if(onLoginClick){
      return ()=> onLoginClick(serverId, login);
    }else{
      return () => createNewSession(serverId, login);
    }
  }

  for(var i = 0; i < user.logins.length; i++){
    $lis.push(<li key={i}><a onClick={onClick(i)}>{user.logins[i]}</a></li>);
  }

  return (
    <Cell {...props}>
      <div className="btn-group">
        <button type="button" onClick={onClick(0)} className="btn btn-xs btn-primary">{user.logins[0]}</button>
        {
          $lis.length > 1 ? (
              [
                <button key={0} data-toggle="dropdown" className="btn btn-default btn-xs dropdown-toggle" aria-expanded="true">
                  <span className="caret"></span>
                </button>,
                <ul key={1} className="dropdown-menu">
                  {$lis}
                </ul>
              ] )
            : null
        }
      </div>
    </Cell>
  )
};
=======
var nodeGetters = require('app/modules/nodes/getters');
var NodeList = require('./nodeList.jsx');
>>>>>>> 7b17b5c4

var Nodes = React.createClass({

  mixins: [reactor.ReactMixin],

  getDataBindings() {
    return {
      nodeRecords: nodeGetters.nodeListView,
      user: userGetters.user
    }
  },

  render: function() {
    var nodeRecords = this.state.nodeRecords;
    var logins = this.state.user.logins;
    return ( <NodeList nodeRecords={nodeRecords} logins={logins}/> );
  }
});

module.exports = Nodes;<|MERGE_RESOLUTION|>--- conflicted
+++ resolved
@@ -1,72 +1,8 @@
 var React = require('react');
 var reactor = require('app/reactor');
 var userGetters = require('app/modules/user/getters');
-<<<<<<< HEAD
-var {Table, Column, Cell} = require('app/components/table.jsx');
-var {createNewSession} = require('app/modules/activeTerminal/actions');
-
-const TextCell = ({rowIndex, data, columnKey, ...props}) => (
-  <Cell {...props}>
-    {data[rowIndex][columnKey]}
-  </Cell>
-);
-
-const TagCell = ({rowIndex, data, columnKey, ...props}) => (
-  <Cell {...props}>
-    { data[rowIndex].tags.map((item, index) =>
-      (<span key={index} className="label label-default">
-        {item.role} <li className="fa fa-long-arrow-right"></li>
-        {item.value}
-      </span>)
-    ) }
-  </Cell>
-);
-
-const LoginCell = ({user, onLoginClick, rowIndex, data, ...props}) => {
-  if(!user || user.logins.length === 0){
-    return <Cell {...props} />;
-  }
-  
-  var $lis = [];
-
-  function onClick(i){
-    var login = user.logins[i];
-    var serverId = data[rowIndex].id;
-    if(onLoginClick){
-      return ()=> onLoginClick(serverId, login);
-    }else{
-      return () => createNewSession(serverId, login);
-    }
-  }
-
-  for(var i = 0; i < user.logins.length; i++){
-    $lis.push(<li key={i}><a onClick={onClick(i)}>{user.logins[i]}</a></li>);
-  }
-
-  return (
-    <Cell {...props}>
-      <div className="btn-group">
-        <button type="button" onClick={onClick(0)} className="btn btn-xs btn-primary">{user.logins[0]}</button>
-        {
-          $lis.length > 1 ? (
-              [
-                <button key={0} data-toggle="dropdown" className="btn btn-default btn-xs dropdown-toggle" aria-expanded="true">
-                  <span className="caret"></span>
-                </button>,
-                <ul key={1} className="dropdown-menu">
-                  {$lis}
-                </ul>
-              ] )
-            : null
-        }
-      </div>
-    </Cell>
-  )
-};
-=======
 var nodeGetters = require('app/modules/nodes/getters');
 var NodeList = require('./nodeList.jsx');
->>>>>>> 7b17b5c4
 
 var Nodes = React.createClass({
 
