--- conflicted
+++ resolved
@@ -698,12 +698,12 @@
 	prefix = "unified_resource"
 )
 
-<<<<<<< HEAD
+
 const (
 	SortByName string = "name"
 	SortByKind string = "kind"
 )
-=======
+
 // MakePaginatedResources converts a list of resources into a list of paginated proto representations.
 func MakePaginatedResources(requestType string, resources []types.ResourceWithLabels) ([]*proto.PaginatedResource, error) {
 	paginatedResources := make([]*proto.PaginatedResource, 0, len(resources))
@@ -807,5 +807,4 @@
 		paginatedResources = append(paginatedResources, protoResource)
 	}
 	return paginatedResources, nil
-}
->>>>>>> a30f23d6
+}