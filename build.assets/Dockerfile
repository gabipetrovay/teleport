--- conflicted
+++ resolved
@@ -269,11 +269,7 @@
 
 # Install Buf.
 RUN BIN="/usr/local/bin" && \
-<<<<<<< HEAD
-    VERSION="1.14.0" && \
-=======
     VERSION="1.15.0" && \
->>>>>>> c8e5fb12
       curl -sSLf \
         "https://github.com/bufbuild/buf/releases/download/v${VERSION}/buf-$(uname -s)-$(uname -m)" \
         -o "${BIN}/buf" && \
