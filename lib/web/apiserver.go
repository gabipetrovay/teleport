--- conflicted
+++ resolved
@@ -2672,6 +2672,7 @@
 	accessEvaluator := auth.NewSessionAccessEvaluator(policySets, types.SSHSessionKind, owner)
 
 	return session.Session{
+		Kind:           types.SSHSessionKind,
 		Login:          req.Login,
 		ServerID:       host.id,
 		ClusterName:    clusterName,
@@ -2823,27 +2824,7 @@
 		host.port = 0
 		host.id = serverName
 	}
-<<<<<<< HEAD
 	return &host, nil
-=======
-	policySets := accessChecker.SessionPolicySets()
-	accessEvaluator := auth.NewSessionAccessEvaluator(policySets, types.SSHSessionKind, owner)
-
-	return session.Session{
-		Kind:           types.SSHSessionKind,
-		Login:          req.Login,
-		ServerID:       id,
-		ClusterName:    clusterName,
-		ServerHostname: host,
-		ServerHostPort: port,
-		Moderated:      accessEvaluator.IsModerated(),
-		ID:             session.NewID(),
-		Created:        time.Now().UTC(),
-		LastActive:     time.Now().UTC(),
-		Namespace:      apidefaults.Namespace,
-		Owner:          owner,
-	}, nil
->>>>>>> d739835b
 }
 
 // fetchExistingSession fetches an active or pending SSH session by the SessionID passed in the TerminalRequest.
