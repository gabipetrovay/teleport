/**
 * Copyright 2021 Gravitational, Inc.
 *
 * Licensed under the Apache License, Version 2.0 (the "License");
 * you may not use this file except in compliance with the License.
 * You may obtain a copy of the License at
 *
 *     http://www.apache.org/licenses/LICENSE-2.0
 *
 * Unless required by applicable law or agreed to in writing, software
 * distributed under the License is distributed on an "AS IS" BASIS,
 * WITHOUT WARRANTIES OR CONDITIONS OF ANY KIND, either express or implied.
 * See the License for the specific language governing permissions and
 * limitations under the License.
 */

import React, { useEffect, useMemo, useRef, useState } from 'react';
import styled from 'styled-components';
import { debounce } from 'shared/utils/highbar';
import { Box, Flex } from 'design';
import { color, height, space, width } from 'styled-system';
import { Spinner } from 'design/Icon';

import { useAppContext } from 'teleterm/ui/appContextProvider';

import useQuickInput from './useQuickInput';
import QuickInputList from './QuickInputList';

export default function Container() {
  const { workspacesService } = useAppContext();

  workspacesService.useState();

  if (!workspacesService.getRootClusterUri()) {
    return null;
  }
  return <QuickInput />;
}

function QuickInput() {
  const props = useQuickInput();
  const { visible, activeSuggestion, suggestionsAttempt, inputValue } = props;
  const hasSuggestions =
    suggestionsAttempt.data?.length > 0 &&
    suggestionsAttempt.status === 'success';
  const refInput = useRef<HTMLInputElement>();
  const measuringInputRef = useRef<HTMLSpanElement>();
  const refList = useRef<HTMLElement>();
  const refContainer = useRef<HTMLElement>();
  const [measuredInputTextWidth, setMeasuredInputTextWidth] =
    useState<number>();

  const handleInputChange = useMemo(() => {
    return debounce(() => {
      props.onInputChange(refInput.current.value);
      measureInputTextWidth();
    }, 100);
  }, []);

  // Update input value if it changed outside of this component. This happens when the user pick an
  // autocomplete suggestion.
  useEffect(() => {
    if (refInput.current.value !== inputValue) {
      refInput.current.value = inputValue;
      measureInputTextWidth();
    }
  }, [inputValue]);

  function handleOnFocus(e: React.SyntheticEvent) {
    // trigger a callback when focus is coming from external element
    if (!refContainer.current.contains(e['relatedTarget'])) {
      props.onFocus(e);
    }

    // ensure that
    if (!visible) {
      props.onShow();
    }
  }

  function handleOnBlur(e: any) {
    const inside =
      e?.relatedTarget?.contains(refInput.current) ||
      e?.relatedTarget?.contains(refList.current);

    if (inside) {
      refInput.current.focus();
      return;
    }

    props.onHide();
  }

  const handleArrowKey = (e: React.KeyboardEvent, nudge = 0) => {
    e.stopPropagation();
    if (!hasSuggestions) {
      return;
    }
    const next = getNext(
      activeSuggestion + nudge,
      suggestionsAttempt.data?.length
    );
    props.onActiveSuggestion(next);
  };

  const measureInputTextWidth = () => {
    const width = measuringInputRef.current?.getBoundingClientRect().width || 0;
    setMeasuredInputTextWidth(width);
  };

  const handleKeyDown = (e: React.KeyboardEvent) => {
    const keyCode = e.which;
    switch (keyCode) {
      case KeyEnum.RETURN:
        e.stopPropagation();
        e.preventDefault();

        props.onEnter(activeSuggestion);
        return;
      case KeyEnum.ESC:
        props.onEscape();
        return;
      case KeyEnum.TAB:
        return;
      case KeyEnum.UP:
        e.stopPropagation();
        e.preventDefault();
        handleArrowKey(e, -1);
        return;
      case KeyEnum.DOWN:
        e.stopPropagation();
        e.preventDefault();
        handleArrowKey(e, 1);
        return;
    }
  };

  useEffect(() => {
    if (visible) {
      refInput.current.focus();
    }

    return () => handleInputChange.cancel();
  }, [visible]);

  return (
    <Flex
      css={`
        position: relative;
        flex: 7;
        flex-shrink: 1;
        min-width: calc(${props => props.theme.space[7]}px * 2);
        height: 100%;
      `}
      flex={1}
      ref={refContainer}
      onFocus={handleOnFocus}
      onBlur={handleOnBlur}
    >
      <MeasuringInput ref={measuringInputRef}>{inputValue}</MeasuringInput>
      <Input
        ref={refInput}
        spellCheck={false}
        placeholder="Enter a command and press enter"
        onChange={handleInputChange}
        onKeyDown={handleKeyDown}
        isOpened={visible}
      />
      {suggestionsAttempt.status === 'processing' && (
        <Animate>
          <Spinner
            css={`
              vertical-align: top;
            `}
          />
        </Animate>
      )}
      {!visible && <Shortcut>{props.keyboardShortcut}</Shortcut>}
      {visible && hasSuggestions && (
        <QuickInputList
          ref={refList}
          position={measuredInputTextWidth}
          items={suggestionsAttempt.data}
          activeItem={activeSuggestion}
          onPick={props.onEnter}
        />
      )}
    </Flex>
  );
}

const MeasuringInput = styled.span`
  z-index: -1;
  font-size: 14px;
  padding-left: 8px;
  position: absolute;
  visibility: hidden;
`;

const Input = styled.input(props => {
  const { theme } = props;
  return {
    height: '100%',
    background: 'inherit',
    display: 'flex',
    flex: '1',
    zIndex: '0',
    boxSizing: 'border-box',
    color: theme.colors.text.main,
    width: '100%',
    fontSize: '14px',
    border: `0.5px ${theme.colors.action.disabledBackground} solid`,
    borderRadius: '4px',
    outline: 'none',
    padding: props.isOpened ? '2px 8px' : '2px 46px 2px 8px', // wider right margin makes place for a shortcut
    '::placeholder': {
      color: theme.colors.text.slightlyMuted,
    },
    '&:hover, &:focus': {
<<<<<<< HEAD
      color: theme.colors.text.primary,
=======
      color: theme.colors.text.main,
>>>>>>> 98d3eeef
      borderColor: theme.colors.light,
    },
    '&:focus': {
      borderColor: theme.colors.brand,
      backgroundColor: theme.colors.levels.sunken,
      '::placeholder': {
        color: theme.colors.text.muted,
      },
    },

    ...space(props),
    ...width(props),
    ...height(props),
    ...color(props),
  };
});

const Shortcut = styled(Box)`
  position: absolute;
  right: 12px;
  top: 12px;
  padding: 2px 3px;
  color: ${({ theme }) => theme.colors.text.slightlyMuted};
  background-color: ${({ theme }) => theme.colors.levels.surface};
  line-height: 12px;
  font-size: 12px;
  border-radius: 2px;
`;

const Animate = styled(Box)`
  position: absolute;
  right: 12px;
  top: 12px;
  padding: 2px 2px;
  line-height: 12px;
  font-size: 12px;
  animation: spin 1s linear infinite;
  @keyframes spin {
    from {
      transform: rotate(0deg);
    }
    to {
      transform: rotate(360deg);
    }
  }
`;

const KeyEnum = {
  BACKSPACE: 8,
  TAB: 9,
  RETURN: 13,
  ALT: 18,
  ESC: 27,
  SPACE: 32,
  PAGE_UP: 33,
  PAGE_DOWN: 34,
  END: 35,
  HOME: 36,
  LEFT: 37,
  UP: 38,
  RIGHT: 39,
  DOWN: 40,
  DELETE: 46,
  COMMA: 188,
  PERIOD: 190,
  A: 65,
  Z: 90,
  ZERO: 48,
  NUMPAD_0: 96,
  NUMPAD_9: 105,
};

function getNext(selectedIndex = 0, max = 0) {
  let index = selectedIndex % max;
  if (index < 0) {
    index += max;
  }
  return index;
}<|MERGE_RESOLUTION|>--- conflicted
+++ resolved
@@ -217,11 +217,7 @@
       color: theme.colors.text.slightlyMuted,
     },
     '&:hover, &:focus': {
-<<<<<<< HEAD
-      color: theme.colors.text.primary,
-=======
       color: theme.colors.text.main,
->>>>>>> 98d3eeef
       borderColor: theme.colors.light,
     },
     '&:focus': {
